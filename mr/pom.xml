--- conflicted
+++ resolved
@@ -23,11 +23,7 @@
   <parent>
     <groupId>org.apache.mahout</groupId>
     <artifactId>mahout</artifactId>
-<<<<<<< HEAD
-    <version>0.11.3-SNAPSHOT</version>
-=======
     <version>0.12.0-SNAPSHOT</version>
->>>>>>> c5659b5f
     <relativePath>../pom.xml</relativePath>
   </parent>
 
