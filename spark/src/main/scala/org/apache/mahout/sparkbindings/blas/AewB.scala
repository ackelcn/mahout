/*
 * Licensed to the Apache Software Foundation (ASF) under one or more
 * contributor license agreements.  See the NOTICE file distributed with
 * this work for additional information regarding copyright ownership.
 * The ASF licenses this file to You under the Apache License, Version 2.0
 * (the "License"); you may not use this file except in compliance with
 * the License.  You may obtain a copy of the License at
 *
 *     http://www.apache.org/licenses/LICENSE-2.0
 *
 * Unless required by applicable law or agreed to in writing, software
 * distributed under the License is distributed on an "AS IS" BASIS,
 * WITHOUT WARRANTIES OR CONDITIONS OF ANY KIND, either express or implied.
 * See the License for the specific language governing permissions and
 * limitations under the License.
 */

package org.apache.mahout.sparkbindings.blas

import org.apache.mahout.logging._
import org.apache.mahout.math._
import org.apache.mahout.math.drm._
import org.apache.mahout.math.drm.logical.{AbstractUnaryOp, OpAewB, OpAewScalar, TEwFunc}
import org.apache.mahout.math.scalabindings.RLikeOps._
import org.apache.mahout.sparkbindings.blas.AewB.{ReduceFunc, ReduceFuncScalar}
import org.apache.mahout.sparkbindings.drm.DrmRddInput
import org.apache.mahout.sparkbindings.{BlockifiedDrmRdd, DrmRdd, drm}

import scala.reflect.{ClassTag, classTag}
import scala.collection.JavaConversions._

/** Elementwise drm-drm operators */
object AewB {

  private final implicit val log = getLog(AewB.getClass)

  /**
   * Set to false to disallow in-place elementwise operations in case side-effects and non-idempotent
   * computations become a problem.
   */
  final val PROPERTY_AEWB_INPLACE = "mahout.math.AewB.inplace"

  type ReduceFunc = (Vector, Vector) => Vector

  type ReduceFuncScalar = (Matrix, Double) => Matrix

  private[blas] def ewInplace(): Boolean = System.getProperty(PROPERTY_AEWB_INPLACE, "false").toBoolean

  private[blas] def getEWOps() = if (ewInplace()) InplaceEWOps else CloningEWOps


  /** Elementwise matrix-matrix operator, now handles both non- and identically partitioned */
  def a_ew_b[K](op: OpAewB[K], srcA: DrmRddInput[K], srcB: DrmRddInput[K]): DrmRddInput[K] = {

    implicit val ktag = op.keyClassTag

    val ewOps = getEWOps()
    val opId = op.op
    val ncol = op.ncol

    val reduceFunc = opId match {
      case "+" => ewOps.plus
      case "-" => ewOps.minus
      case "*" => ewOps.hadamard
      case "/" => ewOps.eldiv
      case default => throw new IllegalArgumentException("Unsupported elementwise operator:%s.".format(opId))
    }

    val a = srcA.asRowWise()
    val b = srcB.asRowWise()

    debug(s"A${op.op}B: #partsA=${a.partitions.length},#partsB=${b.partitions.length}.")

    // Check if A and B are identically partitioned AND keyed. if they are, then just perform zip
    // instead of join, and apply the op map-side. Otherwise, perform join and apply the op
    // reduce-side.
    val rdd = if (op.isIdenticallyPartitioned(op.A)) {

      debug(s"A${op.op}B:applying zipped elementwise")

      a
          .zip(b)
          .map {
        case ((keyA, vectorA), (keyB, vectorB)) =>
          assert(keyA == keyB, "inputs are claimed identically partitioned, but they are not identically keyed")
          keyA -> reduceFunc(vectorA, vectorB)
      }
    } else {

      debug("A${op.op}B:applying elementwise as join")

      a
          // Full outer-join operands row-wise
          .cogroup(b, numPartitions = a.partitions.length max b.partitions.length)

          // Reduce both sides. In case there are duplicate rows in RHS or LHS, they are summed up
          // prior to reduction.
          .map({
        case (key, (vectorSeqA, vectorSeqB)) =>
          val lhsVec: Vector = if (vectorSeqA.isEmpty) new SequentialAccessSparseVector(ncol)
          else
            (vectorSeqA.head /: vectorSeqA.tail)(_ += _)
          val rhsVec: Vector = if (vectorSeqB.isEmpty) new SequentialAccessSparseVector(ncol)
          else
            (vectorSeqB.head /: vectorSeqB.tail)(_ += _)
          key -> reduceFunc(lhsVec, rhsVec)
      })
    }

    rdd
  }

  def a_ew_func[K](op:AbstractUnaryOp[K,K] with TEwFunc, srcA: DrmRddInput[K]):DrmRddInput[K] = {

    val evalZeros = op.evalZeros
    val inplace = ewInplace()
    val f = op.f
    implicit val ktag = op.keyClassTag

    // Before obtaining blockified rdd, see if we have to fix int row key consistency so that missing
    // rows can get lazily pre-populated with empty vectors before proceeding with elementwise scalar.
    val aBlockRdd = if (classTag[K] == ClassTag.Int && op.A.canHaveMissingRows && evalZeros) {
<<<<<<< HEAD
      val fixedRdd = fixIntConsistency(op.A.asInstanceOf[DrmLike[Int]], src = srcA.toDrmRdd().asInstanceOf[DrmRdd[Int]])
=======
      val fixedRdd = fixIntConsistency(op.A.asInstanceOf[DrmLike[Int]], src = srcA.asRowWise().asInstanceOf[DrmRdd[Int]])
>>>>>>> 6667bb0a
      drm.blockify(fixedRdd, blockncol = op.A.ncol).asInstanceOf[BlockifiedDrmRdd[K]]
    } else {
      srcA.asBlockified(op.A.ncol)
    }

    val rdd = aBlockRdd.map {case (keys, block) =>

      // Do inplace or allocate a new copy?
      val newBlock = if (inplace) block else block cloned

      // Operation cares about zeros?
      if (evalZeros) {

        // Yes, we evaluate all:
        newBlock := ((_,_,x)=>f(x))
      } else {

        // No, evaluate non-zeros only row-wise
        for (row <- newBlock; el <- row.nonZeroes) el := f(el.get)
      }

      keys -> newBlock
    }

    rdd
  }

  /** Physical algorithm to handle matrix-scalar operators like A - s or s -: A */
  def a_ew_scalar[K](op: OpAewScalar[K], srcA: DrmRddInput[K], scalar: Double):
  DrmRddInput[K] = {


    val ewOps = getEWOps()
    val opId = op.op
    implicit val ktag = op.keyClassTag

    val reduceFunc = opId match {
      case "+" => ewOps.plusScalar
      case "-" => ewOps.minusScalar
      case "*" => ewOps.timesScalar
      case "/" => ewOps.divScalar
      case "-:" => ewOps.scalarMinus
      case "/:" => ewOps.scalarDiv
      case default => throw new IllegalArgumentException("Unsupported elementwise operator:%s.".format(opId))
    }

    // Before obtaining blockified rdd, see if we have to fix int row key consistency so that missing 
    // rows can get lazily pre-populated with empty vectors before proceeding with elementwise scalar.
    val aBlockRdd = if (classTag[K] == ClassTag.Int && op.A.canHaveMissingRows) {
<<<<<<< HEAD
      val fixedRdd = fixIntConsistency(op.A.asInstanceOf[DrmLike[Int]], src = srcA.toDrmRdd().asInstanceOf[DrmRdd[Int]])
=======
      val fixedRdd = fixIntConsistency(op.A.asInstanceOf[DrmLike[Int]], src = srcA.asRowWise().asInstanceOf[DrmRdd[Int]])
>>>>>>> 6667bb0a
      drm.blockify(fixedRdd, blockncol = op.A.ncol).asInstanceOf[BlockifiedDrmRdd[K]]
    } else {
      srcA.asBlockified(op.A.ncol)
    }

    debug(s"A${op.op}$scalar: #parts=${aBlockRdd.partitions.length}.")

    val rdd = aBlockRdd
        .map {
      case (keys, block) => keys -> reduceFunc(block, scalar)
    }

    rdd
  }
}

trait EWOps {

  val plus: ReduceFunc

  val minus: ReduceFunc

  val hadamard: ReduceFunc

  val eldiv: ReduceFunc

  val plusScalar: ReduceFuncScalar

  val minusScalar: ReduceFuncScalar

  val scalarMinus: ReduceFuncScalar

  val timesScalar: ReduceFuncScalar

  val divScalar: ReduceFuncScalar

  val scalarDiv: ReduceFuncScalar

}

object InplaceEWOps extends EWOps {
  val plus: ReduceFunc = (a, b) => a += b
  val minus: ReduceFunc = (a, b) => a -= b
  val hadamard: ReduceFunc = (a, b) => a *= b
  val eldiv: ReduceFunc = (a, b) => a /= b
  val plusScalar: ReduceFuncScalar = (A, s) => A += s
  val minusScalar: ReduceFuncScalar = (A, s) => A -= s
  val scalarMinus: ReduceFuncScalar = (A, s) => s -=: A
  val timesScalar: ReduceFuncScalar = (A, s) => A *= s
  val divScalar: ReduceFuncScalar = (A, s) => A /= s
  val scalarDiv: ReduceFuncScalar = (A, s) => s /=: A
}

object CloningEWOps extends EWOps {
  val plus: ReduceFunc = (a, b) => a + b
  val minus: ReduceFunc = (a, b) => a - b
  val hadamard: ReduceFunc = (a, b) => a * b
  val eldiv: ReduceFunc = (a, b) => a / b
  val plusScalar: ReduceFuncScalar = (A, s) => A + s
  val minusScalar: ReduceFuncScalar = (A, s) => A - s
  val scalarMinus: ReduceFuncScalar = (A, s) => s -: A
  val timesScalar: ReduceFuncScalar = (A, s) => A * s
  val divScalar: ReduceFuncScalar = (A, s) => A / s
  val scalarDiv: ReduceFuncScalar = (A, s) => s /: A
}
<|MERGE_RESOLUTION|>--- conflicted
+++ resolved
@@ -120,11 +120,7 @@
     // Before obtaining blockified rdd, see if we have to fix int row key consistency so that missing
     // rows can get lazily pre-populated with empty vectors before proceeding with elementwise scalar.
     val aBlockRdd = if (classTag[K] == ClassTag.Int && op.A.canHaveMissingRows && evalZeros) {
-<<<<<<< HEAD
-      val fixedRdd = fixIntConsistency(op.A.asInstanceOf[DrmLike[Int]], src = srcA.toDrmRdd().asInstanceOf[DrmRdd[Int]])
-=======
       val fixedRdd = fixIntConsistency(op.A.asInstanceOf[DrmLike[Int]], src = srcA.asRowWise().asInstanceOf[DrmRdd[Int]])
->>>>>>> 6667bb0a
       drm.blockify(fixedRdd, blockncol = op.A.ncol).asInstanceOf[BlockifiedDrmRdd[K]]
     } else {
       srcA.asBlockified(op.A.ncol)
@@ -174,11 +170,7 @@
     // Before obtaining blockified rdd, see if we have to fix int row key consistency so that missing 
     // rows can get lazily pre-populated with empty vectors before proceeding with elementwise scalar.
     val aBlockRdd = if (classTag[K] == ClassTag.Int && op.A.canHaveMissingRows) {
-<<<<<<< HEAD
-      val fixedRdd = fixIntConsistency(op.A.asInstanceOf[DrmLike[Int]], src = srcA.toDrmRdd().asInstanceOf[DrmRdd[Int]])
-=======
       val fixedRdd = fixIntConsistency(op.A.asInstanceOf[DrmLike[Int]], src = srcA.asRowWise().asInstanceOf[DrmRdd[Int]])
->>>>>>> 6667bb0a
       drm.blockify(fixedRdd, blockncol = op.A.ncol).asInstanceOf[BlockifiedDrmRdd[K]]
     } else {
       srcA.asBlockified(op.A.ncol)
