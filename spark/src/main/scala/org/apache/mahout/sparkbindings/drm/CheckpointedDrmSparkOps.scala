--- conflicted
+++ resolved
@@ -11,10 +11,6 @@
   private[sparkbindings] val sparkDrm = drm.asInstanceOf[CheckpointedDrmSpark[K]]
 
   /** Spark matrix customization exposure */
-<<<<<<< HEAD
-  def rdd:DrmRdd[K] = sparkDrm.rddInput.toDrmRdd()
-=======
   def rdd = sparkDrm.rddInput.asRowWise()
->>>>>>> c5659b5f
 
 }