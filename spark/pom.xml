--- conflicted
+++ resolved
@@ -320,15 +320,6 @@
 
     <!--  3rd-party -->
 
-<<<<<<< HEAD
-=======
-    <dependency>
-      <groupId>com.github.scopt</groupId>
-      <artifactId>scopt_2.10</artifactId>
-      <version>3.2.0</version>
-    </dependency>
-
->>>>>>> fde08a9a
     <!-- scala stuff -->
 
     <dependency>
