--- conflicted
+++ resolved
@@ -27,11 +27,7 @@
     <relativePath>../pom.xml</relativePath>
   </parent>
 
-<<<<<<< HEAD
-  <artifactId>mahout-h2o</artifactId>
-=======
   <artifactId>mahout-h2o_2.10</artifactId>
->>>>>>> ca8b4935
   <name>Mahout H2O backend</name>
   <description>
     H2O Backend for Mahout DSL
