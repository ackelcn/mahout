<?xml version="1.0" encoding="UTF-8"?>

<!--
 Licensed to the Apache Software Foundation (ASF) under one or more
 contributor license agreements.  See the NOTICE file distributed with
 this work for additional information regarding copyright ownership.
 The ASF licenses this file to You under the Apache License, Version 2.0
 (the "License"); you may not use this file except in compliance with
 the License.  You may obtain a copy of the License at

     http://www.apache.org/licenses/LICENSE-2.0

 Unless required by applicable law or agreed to in writing, software
 distributed under the License is distributed on an "AS IS" BASIS,
 WITHOUT WARRANTIES OR CONDITIONS OF ANY KIND, either express or implied.
 See the License for the specific language governing permissions and
 limitations under the License.
-->

<project xmlns="http://maven.apache.org/POM/4.0.0" xmlns:xsi="http://www.w3.org/2001/XMLSchema-instance" xsi:schemaLocation="http://maven.apache.org/POM/4.0.0 http://maven.apache.org/maven-v4_0_0.xsd">
  <modelVersion>4.0.0</modelVersion>

  <parent>
    <groupId>org.apache.mahout</groupId>
    <artifactId>mahout</artifactId>
    <version>0.13.1-SNAPSHOT</version>
    <relativePath>../pom.xml</relativePath>
  </parent>

<<<<<<< HEAD
  <artifactId>mahout-math-scala</artifactId>
=======
  <artifactId>mahout-math-scala_2.10</artifactId>
>>>>>>> ca8b4935
  <name>Mahout Math Scala bindings</name>
  <description>High performance scientific and technical computing data structures and methods,
    mostly based on CERN's
    Colt Java API
  </description>

  <packaging>pom</packaging>

  <build>

    <plugins>
      <!-- create test jar so other modules can reuse the math-scala test utility classes. -->
      <plugin>
        <groupId>org.apache.maven.plugins</groupId>
        <artifactId>maven-jar-plugin</artifactId>
        <executions>
          <execution>
              <id>test-jar</id>
            <goals>
              <goal>test-jar</goal>
            </goals>
            <!--<phase>package</phase>-->
          </execution>
        </executions>
      </plugin>

      <plugin>
        <artifactId>maven-javadoc-plugin</artifactId>
      </plugin>

      <plugin>
        <artifactId>maven-source-plugin</artifactId>
      </plugin>

      <plugin>
        <groupId>net.alchim31.maven</groupId>
        <artifactId>scala-maven-plugin</artifactId>
        <executions>
          <execution>
            <id>add-scala-sources</id>
            <!--<phase>initialize</phase>-->
            <goals>
              <goal>add-source</goal>
            </goals>
          </execution>
          <execution>
            <id>scala-compile</id>
            <!--<phase>process-resources</phase>-->
            <goals>
              <goal>compile</goal>
            </goals>
          </execution>
          <execution>
            <id>scala-test-compile</id>
            <!--<phase>process-test-resources</phase>-->
            <goals>
              <goal>testCompile</goal>
            </goals>
          </execution>
        </executions>
      </plugin>
      <!-- copy jars to top directory, which is MAHOUT_HOME -->
      <plugin>
        <artifactId>maven-antrun-plugin</artifactId>
        <version>1.4</version>
        <executions>
          <execution>
            <id>copy</id>
            <configuration>
              <tasks>
                <copy file="target/mahout-math-scala_${scala.compat.version}-${project.version}.jar" tofile="../../mahout-math-scala_${scala.compat.version}-${project.version}.jar" />
              </tasks>
            </configuration>
            <goals>
              <goal>run</goal>
            </goals>
          </execution>
        </executions>
      </plugin>
      <!--this is what scalatest recommends to do to enable scala tests -->

      <!-- disable surefire -->
      <plugin>
        <groupId>org.apache.maven.plugins</groupId>
        <artifactId>maven-surefire-plugin</artifactId>
        <configuration>
          <skipTests>true</skipTests>
        </configuration>
      </plugin>
      <!-- enable scalatest -->
      <plugin>
        <groupId>org.scalatest</groupId>
        <artifactId>scalatest-maven-plugin</artifactId>
        <configuration>
          <argLine>-Xmx4g</argLine>
        </configuration>
        <executions>
          <execution>
            <id>test</id>
            <goals>
              <goal>test</goal>
            </goals>
          </execution>
        </executions>
      </plugin>

      <!-- remove jars from top directory on clean -->
      <plugin>
        <artifactId>maven-clean-plugin</artifactId>
        <version>3.0.0</version>
        <configuration>
          <filesets>
            <fileset>
              <directory>../</directory>
              <includes>
                <include>mahout-math-scala*.jar</include>
              </includes>
              <followSymlinks>false</followSymlinks>
            </fileset>
          </filesets>
        </configuration>
      </plugin>
    </plugins>
  </build>

  <dependencies>

    <dependency>
      <groupId>org.apache.mahout</groupId>
      <artifactId>mahout-math</artifactId>
    </dependency>

    <dependency>
      <groupId>com.esotericsoftware.kryo</groupId>
      <artifactId>kryo</artifactId>
      <version>2.24.0</version>
    </dependency>

    <!--  3rd-party -->
    <dependency>
      <groupId>log4j</groupId>
      <artifactId>log4j</artifactId>
    </dependency>

    <dependency>
      <groupId>com.github.scopt</groupId>
      <artifactId>scopt_${scala.compat.version}</artifactId>
      <version>3.3.0</version>
    </dependency>


    <!-- scala stuff -->
    <dependency>
      <groupId>org.scalatest</groupId>
      <artifactId>scalatest_${scala.compat.version}</artifactId>
        <version>3.0.3</version>
        <scope>test</scope>
    </dependency>

   <dependency>
    <groupId>org.scala-lang</groupId>
    <artifactId>scala-reflect</artifactId>
    <version>${scala.version}</version>
  </dependency>

  </dependencies>
  <profiles>
    <profile>
      <id>mahout-release</id>
      <build>
        <plugins>
          <plugin>
            <groupId>net.alchim31.maven</groupId>
            <artifactId>scala-maven-plugin</artifactId>
            <executions>
              <execution>
                <id>generate-scaladoc</id>
                <goals>
                  <goal>doc</goal>
                </goals>
              </execution>
              <execution>
                <id>attach-scaladoc-jar</id>
                <goals>
                  <goal>doc-jar</goal>
                </goals>
              </execution>
            </executions>
          </plugin>
        </plugins>
      </build>
    </profile>
    <profile>
      <id>travis</id>
      <build>
        <plugins>
          <plugin>
            <groupId>org.apache.maven.plugins</groupId>
            <artifactId>maven-surefire-plugin</artifactId>
            <configuration>
              <!-- Limit memory for unit tests in Travis -->
              <argLine>-Xmx3g</argLine>
            </configuration>
          </plugin>
          <plugin>
            <groupId>org.apache.maven.plugins</groupId>
            <artifactId>maven-failsafe-plugin</artifactId>
            <configuration>
              <!-- Limit memory for integration tests in Travis -->
              <argLine>-Xmx3g</argLine>
            </configuration>
          </plugin>
        </plugins>
      </build>
    </profile>
    <profile>
      <id>all-scala</id>
      <modules>
        <module>scala-2.10</module>
        <module>scala-2.11</module>
      </modules>
    </profile>
    <profile>
      <id>scala-2.10</id>
      <activation>
        <property>
          <name>scala.compat.version</name>
          <value>2.10</value>
        </property>
      </activation>
      <modules>
        <module>scala-2.10</module>
      </modules>
    </profile>
    <profile>
      <id>scala-2.11</id>
      <activation>
        <property>
          <name>scala.compat.version</name>
          <value>2.11</value>
        </property>
      </activation>
      <modules>
        <module>scala-2.11</module>
      </modules>
    </profile>
  </profiles>
</project><|MERGE_RESOLUTION|>--- conflicted
+++ resolved
@@ -27,11 +27,7 @@
     <relativePath>../pom.xml</relativePath>
   </parent>
 
-<<<<<<< HEAD
-  <artifactId>mahout-math-scala</artifactId>
-=======
   <artifactId>mahout-math-scala_2.10</artifactId>
->>>>>>> ca8b4935
   <name>Mahout Math Scala bindings</name>
   <description>High performance scientific and technical computing data structures and methods,
     mostly based on CERN's
